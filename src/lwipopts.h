--- conflicted
+++ resolved
@@ -64,15 +64,8 @@
 /* Robot settings. */
 #ifdef ON_ROBOT
 
-<<<<<<< HEAD
-#define STREAM_PORT            20042
-=======
-#define ODOMETRY_PUBLISHER_HOST(server) ip_addr_set(server, IP_ADDR_BROADCAST)
-
->>>>>>> 744a7d22
 #define STREAM_HOST(server)    ip_addr_set(server, IP_ADDR_BROADCAST)
 
-#define ODOMETRY_PUBLISHER_PORT STREAM_PORT
 #define ODOMETRY_PUBLISHER_HOST(server) ip_addr_set(server, IP_ADDR_BROADCAST)
 
 #else
