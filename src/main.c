--- conflicted
+++ resolved
@@ -13,7 +13,6 @@
 #include "parameter/parameter_msgpack.h"
 #include <string.h>
 #include <math.h>
-#include "timestamp/timestamp_stm32.h"
 #include "bootloader_config.h"
 #include "uavcan_node.h"
 #include "timestamp/timestamp_stm32.h"
@@ -175,13 +174,9 @@
         chSysHalt("invalid config");
     }
 
-<<<<<<< HEAD
-    timestamp_stm32_init();
-=======
     chSysLock();
     timestamp_stm32_init();
     chSysUnlock();
->>>>>>> 06dc6b48
 
     sdStart(&SD3, NULL);
     ch_stdout = (BaseSequentialStream*)&SD3;
